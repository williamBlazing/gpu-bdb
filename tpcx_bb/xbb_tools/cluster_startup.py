#
# Copyright (c) 2019-2020, NVIDIA CORPORATION.
#
# Licensed under the Apache License, Version 2.0 (the "License");
# you may not use this file except in compliance with the License.
# You may obtain a copy of the License at
#
#     http://www.apache.org/licenses/LICENSE-2.0
#
# Unless required by applicable law or agreed to in writing, software
# distributed under the License is distributed on an "AS IS" BASIS,
# WITHOUT WARRANTIES OR CONDITIONS OF ANY KIND, either express or implied.
# See the License for the specific language governing permissions and
# limitations under the License.
#

import os
import requests
import sys
import importlib

import dask
from dask.distributed import Client
from dask.utils import parse_bytes
from blazingsql import BlazingContext


<<<<<<< HEAD
def get_config_options():
    """Loads configuration environment variables.
    In case it is not previously set, returns a default value for each one.

    Returns a dictionary object.
    """
    config_options = {}
    config_options['JOIN_PARTITION_SIZE_THRESHOLD'] = os.environ.get("JOIN_PARTITION_SIZE_THRESHOLD", 300000000)
    config_options['BLAZING_DEVICE_MEM_CONSUMPTION_THRESHOLD'] = os.environ.get("BLAZING_DEVICE_MEM_CONSUMPTION_THRESHOLD", 0.8)
    config_options['BLAZING_LOGGING_DIRECTORY'] = os.environ.get("BLAZING_LOGGING_DIRECTORY", 'blazing_log')
    config_options['MAX_DATA_LOAD_CONCAT_CACHE_BYTE_SIZE'] =  os.environ.get("MAX_DATA_LOAD_CONCAT_CACHE_BYTE_SIZE", 300000000)
    config_options['BLAZING_CACHE_DIRECTORY'] = os.environ.get("BLAZING_CACHE_DIRECTORY", '/tmp/')

    return config_options

def attach_to_cluster(cli_args, create_blazing_context=False):
=======
def attach_to_cluster(config, create_blazing_context=False):
>>>>>>> c1e2413a
    """Attaches to an existing cluster if available.
    By default, tries to attach to a cluster running on localhost:8786 (dask's default).

    This is currently hardcoded to assume the dashboard is running on port 8787.

    Optionally, this will also create a BlazingContext.
    """
    host = config.get("cluster_host")
    port = config.get("cluster_port", "8786")

    if host is not None:
        try:
            content = requests.get(
                "http://" + host + ":8787/info/main/workers.html"
            ).content.decode("utf-8")
            url = content.split("Scheduler ")[1].split(":" + str(port))[0]
            client = Client(address=f"{url}:{port}")
            print(f"Connected to {url}:{port}")
        except requests.exceptions.ConnectionError as e:
            sys.exit(
                f"Unable to connect to existing dask scheduler dashboard to determine cluster type: {e}"
            )
        except OSError as e:
            sys.exit(f"Unable to create a Dask Client connection: {e}")

    else:
        raise ValueError("Must pass a cluster address to the host argument.")

    def maybe_create_worker_directories(dask_worker):
        worker_dir = dask_worker.local_directory
        if not os.path.exists(worker_dir):
            os.mkdir(worker_dir)

    client.run(maybe_create_worker_directories)

    # Get ucx config variables
    ucx_config = client.submit(_get_ucx_config).result()
    config.update(ucx_config)

    # Save worker information
    gpu_sizes = ["16GB", "32GB", "40GB"]
    worker_counts = worker_count_info(client, gpu_sizes=gpu_sizes)
    for size in gpu_sizes:
        key = size + "_workers"
        if config.get(key) is not None and config.get(key) != worker_counts[size]:
            print(
                f"Expected {config.get(key)} {size} workers in your cluster, but got {worker_counts[size]}. It can take a moment for all workers to join the cluster. You may also have misconfigred hosts."
            )
            sys.exit(-1)

    config["16GB_workers"] = worker_counts["16GB"]
    config["32GB_workers"] = worker_counts["32GB"]
    config["40GB_workers"] = worker_counts["40GB"]

    bc = None
    if create_blazing_context:
        bc = BlazingContext(
            dask_client=client,
            pool=os.environ.get("BLAZING_POOL", False),
            network_interface=os.environ.get("INTERFACE", "eth0"),
            config_options=get_config_options(),
            allocator=os.environ.get("BLAZING_ALLOCATOR_MODE", "managed"),
            initial_pool_size=os.environ.get("BLAZING_INITIAL_POOL_SIZE", None)
        )

    return client, bc


def worker_count_info(client, gpu_sizes=["16GB", "32GB", "40GB"], tol="2.1GB"):
    """
    Method accepts the Client object, GPU sizes and tolerance limit and returns
    a dictionary containing number of workers per GPU size specified
    """
    counts_by_gpu_size = dict.fromkeys(gpu_sizes, 0)
    worker_info = client.scheduler_info()["workers"]
    for worker, info in worker_info.items():
        # Assumption is that a node is homogeneous (on a specific node all gpus have the same size)
        worker_device_memory = info["gpu"]["memory-total"][0]
        for gpu_size in gpu_sizes:
            if abs(parse_bytes(gpu_size) - worker_device_memory) < parse_bytes(tol):
                counts_by_gpu_size[gpu_size] += 1
                break

    return counts_by_gpu_size


def _get_ucx_config():
    """
    Get a subset of ucx config variables relevant for benchmarking
    """
    relevant_configs = ["infiniband", "nvlink"]
    ucx_config = dask.config.get("ucx")
    # Doing this since when relevant configs are not enabled the value is `None` instead of `False`
    filtered_ucx_config = {
        config: ucx_config.get(config) if ucx_config.get(config) else False
        for config in relevant_configs
    }

    return filtered_ucx_config


def import_query_libs():
    library_list = [
        "rmm",
        "cudf",
        "cuml",
        "cupy",
        "sklearn",
        "dask_cudf",
        "pandas",
        "numpy",
        "spacy",
        "blazingsql",
    ]
    for lib in library_list:
        importlib.import_module(lib)<|MERGE_RESOLUTION|>--- conflicted
+++ resolved
@@ -25,7 +25,6 @@
 from blazingsql import BlazingContext
 
 
-<<<<<<< HEAD
 def get_config_options():
     """Loads configuration environment variables.
     In case it is not previously set, returns a default value for each one.
@@ -41,10 +40,7 @@
 
     return config_options
 
-def attach_to_cluster(cli_args, create_blazing_context=False):
-=======
 def attach_to_cluster(config, create_blazing_context=False):
->>>>>>> c1e2413a
     """Attaches to an existing cluster if available.
     By default, tries to attach to a cluster running on localhost:8786 (dask's default).
 
