--- conflicted
+++ resolved
@@ -12,66 +12,6 @@
     return m
 
 
-<<<<<<< HEAD
-dask_qnums = [str(i).zfill(2) for i in range(1, 31)]
-#dask_qnums = [
-        #"01",
-        #"02",
-        #"07",
-        #"10",
-        #"13",
-        #"14",
-        #"15",
-        #"16",
-        #"17",
-        #"18",
-        #"19",
-        #"20",
-        #"21",
-        #]
-
-dask_qnums = ["01", "08"]
-
-# Not all queries are implemented with BSQL
-bsql_query_files = sorted(glob.glob("./queries/q*/t*_sql.py"))
-bsql_qnums = [get_qnum_from_filename(x.split("/")[-1]) for x in bsql_query_files]
-bsql_qnums = [
-        "08",
-        "01",
-        "02",
-        "03",
-        "04",
-        "05",
-        "06",
-        "07",
-        #"08",
-        "09",
-        "10",
-        "11",
-        "12",
-        "13",
-        "14",
-        "15",
-        "16",
-        "17",
-        "18",
-        "19",
-        "20",
-        "21",
-        "22",
-        "23",
-        "24",
-        "25",
-        "26",
-        "27",
-        "29",
-        "30",
-        ]
-
-bsql_qnums = []
-
-=======
->>>>>>> 68b20318
 def load_query(qnum, fn):
     import importlib, types
     loader = importlib.machinery.SourceFileLoader(qnum, fn)
